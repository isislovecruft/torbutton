<?xml version="1.0" encoding="UTF-8"?>
<?xml-stylesheet href="chrome://global/skin/" type="text/css"?>

<!DOCTYPE overlay SYSTEM "chrome://torbutton/locale/torbutton.dtd">

<dialog id="torbutton-prefs"
        xmlns="http://www.mozilla.org/keymaster/gatekeeper/there.is.only.xul"
        xmlns:html="http://www.w3.org/1999/xhtml"
        title="&torbutton.prefs.title;"
        buttons="accept,cancel,extra1"
        buttonlabelextra1="&torbutton.prefs.restore_defaults;"
        ondialogextra1="torbutton_prefs_reset_defaults();"
        persist="screenX screenY"
        onload="torbutton_prefs_init(document)"
        ondialogaccept="torbutton_prefs_save(document)" >

    <script type="application/x-javascript" src="torbutton_util.js"/>
    <script type="application/x-javascript" src="preferences.js"/>
    <tabbox>
     <tabs>
      <tab label="&torbutton.prefs.tor_settings;"/>
      <tab label="&torbutton.prefs.sec_settings;"/>
      <tab label="&torbutton.prefs.display_settings;"/>
     </tabs>
     <tabpanels>
    <tabpanel>
        <vbox>
        <radiogroup id="torbutton_settingsMethod">
            <radio value="recommended" id="torbutton_useRecommendedSettings"
                   label="&torbutton.prefs.recommended_settings;"
                   oncommand="torbutton_prefs_set_field_attributes(document)"/>
                <checkbox class="indent" id="torbutton_usePrivoxy"
                   label="&torbutton.prefs.use_polipo;"
                   oncommand="torbutton_prefs_set_field_attributes(document)"/>
            <radio value="custom" id="torbutton_useCustomSettings"
                   label="&torbutton.prefs.custom_settings;"
                   oncommand="torbutton_prefs_set_field_attributes(document)"/>
<!--
        <checkbox id="torbutton_useRecommendedSettings" label="&torbutton.prefs.recommended_settings;"
                  oncommand="torbutton_prefs_set_field_attributes(document)"/>
-->
                <grid class="indent" flex="1">
                    <columns>
                    <column/>
                    <column flex="1"/>
                </columns>
                <rows>
                    <row align="center">
                        <hbox align="center" pack="end">
                            <label value="&torbutton.prefs.proxy.host.http;" control="torbutton_httpProxy"/>
                        </hbox>
                        <hbox align="center">
                            <textbox id="torbutton_httpProxy" preftype="string" flex="1"/>
                            <label value="&torbutton.prefs.proxy.port;" control="torbutton_httpPort"/>
                            <textbox id="torbutton_httpPort" size="5"/>
                        </hbox>
                    </row>
                    <row align="center">
                        <hbox align="center" pack="end">
                            <label value="&torbutton.prefs.proxy.host.https;" control="torbutton_httpsProxy"/>
                        </hbox>
                        <hbox align="center">
                            <textbox id="torbutton_httpsProxy" preftype="string" flex="1"/>
                            <label value="&torbutton.prefs.proxy.port;" control="torbutton_httpsPort"/>
                            <textbox id="torbutton_httpsPort" size="5"/>
                        </hbox>
                    </row>
                    <row align="center">
                        <hbox align="center" pack="end">
                            <label value="&torbutton.prefs.proxy.host.ftp;" control="torbutton_ftpProxy"/>
                        </hbox>
                        <hbox align="center">
                            <textbox id="torbutton_ftpProxy" preftype="string" flex="1"/>
                            <label value="&torbutton.prefs.proxy.port;" control="torbutton_ftpPort"/>
                            <textbox id="torbutton_ftpPort" size="5"/>
                        </hbox>
                    </row>
                    <row align="center">
                        <hbox align="center" pack="end">
                            <label value="&torbutton.prefs.proxy.host.gopher;" control="torbutton_gopherProxy"/>
                        </hbox>
                        <hbox align="center">
                            <textbox id="torbutton_gopherProxy" preftype="string" flex="1"/>
                            <label value="&torbutton.prefs.proxy.port;" control="torbutton_gopherPort"/>
                            <textbox id="torbutton_gopherPort" size="5"/>
                        </hbox>
                    </row>
                    <row align="center">
                        <hbox align="center" pack="end">
                            <label value="&torbutton.prefs.proxy.host.socks;" control="torbutton_socksHost"/>
                        </hbox>
                        <hbox align="center">
                            <textbox id="torbutton_socksHost" flex="1"/>
                            <label value="&torbutton.prefs.proxy.port;" control="torbutton_socksPort"/>
                            <textbox id="torbutton_socksPort" size="5"/>
                        </hbox>
                    </row>
                    <row align="center">
                     <hbox align="center" pack="end">
                      <spacer flex="1"/>
                     </hbox>
                      <radiogroup align="center" orient="horizontal" id="torbutton_socksGroup">
                          <radio id="torbutton_socksv4"
                                label="&torbutton.prefs.socks_vfour;" 
                                oncommand="torbutton_prefs_set_field_attributes(document)"/>
                          <radio id="torbutton_socksv5" 
                                label="&torbutton.prefs.socks_vfive;" 
                                oncommand="torbutton_prefs_set_field_attributes(document)"/>
                      </radiogroup>
                    </row>
                    <row align="center">
                       <hbox align="center" pack="end">
                         <label value="&torbutton.prefs.no_proxies_on;" control="torbutton_noProxiesOn"/>
                       </hbox>
                       <hbox align="center">
                         <textbox id="torbutton_noProxiesOn"/>
                         <spacer/>
                      </hbox>
                    </row>
                    <row align="right">
                     <hbox align="center" pack="end">
                      <spacer flex="1"/>
                     </hbox>
                     <hbox align="center" pack="end">
                       <label class="indent" value="&torbutton.prefs.no_proxy_warning;"/>
                     </hbox>
                    </row>
                </rows>
            </grid>

        <!-- This is where we overload for maximum functionality and assume
        transparent proxy settings -->

        <radio id="torbutton_transparentTor"
        label="&torbutton.prefs.transparentTor;"
        oncommand="torbutton_prefs_set_field_attributes(document)"/>

        </radiogroup>
       
        
        <checkbox id="torbutton_lockedMode"
        label="&torbutton.prefs.locked_mode;"
        oncommand="torbutton_prefs_set_field_attributes(document)"/>

        <hbox>
         <spacer flex="1"/>
         <button id="torbutton_testSettings"
         label="&torbutton.prefs.test_settings;"
         oncommand="torbutton_prefs_test_settings()"/>
        </hbox>
       </vbox>
<!--
        <label value="&torbutton.prefs.non_socks;" control="nonsocks_proxy"/>
        <textbox id="nonsocks_proxy"/>
        <label value="&torbutton.prefs.port;" control="nonsocks_port"/>
        <textbox id="nonsocks_port"/>
        <label value="&torbutton.prefs.socks;" control="socks_host"/>
        <textbox id="socks_host"/>
        <label value="&torbutton.prefs.port;" control="socks_port"/>
        <textbox id="socks_port"/>
-->
    </tabpanel>
    <tabpanel>
        <tabbox style="border: 0px">
         <tabs style="border: 0px">
          <tab label="&torbutton.prefs.dynamic;"/>
          <tab label="&torbutton.prefs.history;"/>
          <tab label="&torbutton.prefs.forms;"/>
          <tab label="&torbutton.prefs.cache;"/>
          <tab label="&torbutton.prefs.cookies;"/>
          <tab label="&torbutton.prefs.startup;"/>
          <tab label="&torbutton.prefs.shutdown;"/>
          <tab label="&torbutton.prefs.headers;"/>
         </tabs>
         <tabpanels style="border: 0px">
          <tabpanel id="plugins">
           <vbox>
        <checkbox id="torbutton_disablePlugins" label="&torbutton.prefs.disable_plugins;" 
                  oncommand="torbutton_prefs_set_field_attributes(document)"/>
        <checkbox id="torbutton_isolateContent" label="&torbutton.prefs.isolate_content;" 
                  oncommand="torbutton_prefs_set_field_attributes(document)"/>
        <checkbox id="torbutton_killBadJS" label="&torbutton.prefs.kill_bad_js;" 
                  oncommand="torbutton_prefs_set_field_attributes(document)"/>
        <checkbox id="torbutton_resizeOnToggle" label="&torbutton.prefs.resize_on_toggle;" 
                  oncommand="torbutton_prefs_set_field_attributes(document)"/>
        <checkbox id="torbutton_noSearch" label="&torbutton.prefs.no_search;" 
                  oncommand="torbutton_prefs_set_field_attributes(document)"/>
        <checkbox id="torbutton_disableLivemarks"
                  label="&torbutton.prefs.disable_livemarks; &torbutton.prefs.dtd_recommended;" 
                  oncommand="torbutton_prefs_set_field_attributes(document)"/>
        <checkbox id="torbutton_blockTorFileNet" label="&torbutton.prefs.block_tor_file_net;" 
                  oncommand="torbutton_prefs_set_field_attributes(document)"/>
        <checkbox id="torbutton_blockNonTorFileNet" label="&torbutton.prefs.block_nontor_file_net;" 
                  oncommand="torbutton_prefs_set_field_attributes(document)"/>
        <checkbox id="torbutton_updateTorbuttonViaTor"
                  label="&torbutton.prefs.update_torbutton_via_tor; &torbutton.prefs.dtd_recommended;"
                  oncommand="torbutton_prefs_set_field_attributes(document)"/>
        <checkbox id="torbutton_noUpdates" label="&torbutton.prefs.no_updates;" 
                  oncommand="torbutton_prefs_set_field_attributes(document)"/>
        <checkbox id="torbutton_closeTor" label="&torbutton.prefs.close_tor;" 
                  oncommand="torbutton_prefs_set_field_attributes(document)"/>
        <checkbox id="torbutton_closeNonTor" label="&torbutton.prefs.close_nontor;" 
                  oncommand="torbutton_prefs_set_field_attributes(document)"/>
           </vbox>
          </tabpanel>
          <tabpanel id="history">
           <vbox>
          <checkbox id="torbutton_blockJSHistory" label="&torbutton.prefs.block_js_history;" 
                  oncommand="torbutton_prefs_set_field_attributes(document)"/>
          <checkbox id="torbutton_blockTorHRead" label="&torbutton.prefs.block_thread;" 
                  oncommand="torbutton_prefs_set_field_attributes(document)"/>
          <checkbox id="torbutton_blockTorHWrite" label="&torbutton.prefs.block_thwrite;" 
                  oncommand="torbutton_prefs_set_field_attributes(document)"/>
          <checkbox id="torbutton_blockNonTorHRead" label="&torbutton.prefs.block_nthread;" 
                  oncommand="torbutton_prefs_set_field_attributes(document)"/>
          <checkbox id="torbutton_blockNonTorHWrite" label="&torbutton.prefs.block_nthwrite;" 
                  oncommand="torbutton_prefs_set_field_attributes(document)"/>
          <checkbox id="torbutton_clearHistory" label="&torbutton.prefs.clear_history;" 
                  oncommand="torbutton_prefs_set_field_attributes(document)"/>
           </vbox>
          </tabpanel>
          <tabpanel id="forms">
           <vbox flex="1">
          <checkbox id="torbutton_blockTorForms" label="&torbutton.prefs.block_tforms;" 
                  oncommand="torbutton_prefs_set_field_attributes(document)"/>
          <checkbox id="torbutton_blockNonTorForms" label="&torbutton.prefs.block_ntforms;" 
                  oncommand="torbutton_prefs_set_field_attributes(document)"/>
           </vbox>
          </tabpanel>
          <tabpanel id="cache">
           <vbox>
            <!-- FIXME: maybe add pref to manage cache by yourself... --> 
            <radiogroup id="torbutton_cacheGroup">
             <radio id="torbutton_clearCache" 
                   label="&torbutton.prefs.clear_cache;" 
                   oncommand="torbutton_prefs_set_field_attributes(document)"/>
             <radio id="torbutton_blockCache" 
                   label="&torbutton.prefs.block_cache;" 
                   oncommand="torbutton_prefs_set_field_attributes(document)"/>
            </radiogroup>
           </vbox>
          </tabpanel>
          <tabpanel id="cookies">
           <vbox>
            <radiogroup onselect="torbutton_cookie_update(document)" id="torbutton_cookieGroup">
             <radio id="torbutton_clearCookies"
                    label="&torbutton.prefs.clear_cookies;" 
                    oncommand="torbutton_prefs_set_field_attributes(document)"/>             
            <radio id="torbutton_cookieJars"
                    label="&torbutton.prefs.cookie_jars;" 
                    oncommand="torbutton_prefs_set_field_attributes(document)"/>

            <radio id="torbutton_dualCookieJars"
                    label="&torbutton.prefs.dual_cookie_jars;" 
                    oncommand="torbutton_prefs_set_field_attributes(document)"/>
            <radio id="torbutton_cookieProtections"
                    label="&torbutton.prefs.cookie_protection;"
                    oncommand="torbutton_prefs_set_field_attributes(document)"/>
            <radio id="torbutton_mmmCookies"
                    label="&torbutton.prefs.mmm_cookies;" 
                    oncommand="torbutton_prefs_set_field_attributes(document)"/> 
            </radiogroup>
            <checkbox id="torbutton_torMemoryJar" 
                   label="&torbutton.prefs.tor_memory_jar;" 
                   oncommand="torbutton_prefs_set_field_attributes(document)"/>
            <checkbox id="torbutton_nonTorMemoryJar" 
                   label="&torbutton.prefs.nontor_memory_jar;" 
                   oncommand="torbutton_prefs_set_field_attributes(document)"/>
            <checkbox id="torbutton_noDomStorage" 
                   label="&torbutton.prefs.disable_domstorage;" 
                   oncommand="torbutton_prefs_set_field_attributes(document)"/>
            <checkbox id="torbutton_clearHttpAuth" 
                   label="&torbutton.prefs.clear_http_auth;" 
                   oncommand="torbutton_prefs_set_field_attributes(document)"/>
           </vbox>
          </tabpanel>
          <tabpanel id="startup">
            <!-- 
            This shouldn't be a user-changeable pref. Unless something is broken,
            it should always be true        
            <checkbox id="torbutton_reloadCrashedJar" label="&torbutton.prefs.reload_crashed_jar;" 
                   oncommand="torbutton_prefs_set_field_attributes(document)"/>
             -->
            <vbox>
            <hbox>
             <label value="&torbutton.prefs.startup_state;" control="torbutton_startupStateGroup"/>
             <radiogroup align="center" orient="horizontal" id="torbutton_startupStateGroup">
              <radio id="torbutton_startTor" 
                   label="&torbutton.prefs.tor;" 
                   oncommand="torbutton_prefs_set_field_attributes(document)"/>
              <radio id="torbutton_startNonTor" 
                   label="&torbutton.prefs.non_tor;" 
                   oncommand="torbutton_prefs_set_field_attributes(document)"/>
              <radio id="torbutton_startPrevious" 
                   label="&torbutton.prefs.shutdown_state;" 
                   oncommand="torbutton_prefs_set_field_attributes(document)"/>
             </radiogroup>
            </hbox>

            <hbox>
             <label value="&torbutton.prefs.restore_tor;" control="torbutton_restoreTorGroup"/>
             <radiogroup align="center" orient="horizontal" id="torbutton_restoreTorGroup">
              <radio id="torbutton_restoreTor" 
                   label="&torbutton.prefs.tor;" 
                   oncommand="torbutton_prefs_set_field_attributes(document)"/>
              <radio id="torbutton_restoreNonTor" 
                   label="&torbutton.prefs.non_tor;" 
                   oncommand="torbutton_prefs_set_field_attributes(document)"/>
             </radiogroup>
            </hbox>
            <vbox>
             <label value="&torbutton.prefs.session_restore;" control="torbutton_restoreTorGroup"/>
             <checkbox class="indent" id="torbutton_torSessionStore" label="&torbutton.prefs.tor_tabs;" 
                   oncommand="torbutton_prefs_set_field_attributes(document)"/>
             <checkbox class="indent" id="torbutton_nonTorSessionStore" label="&torbutton.prefs.nontor_tabs;" 
                   oncommand="torbutton_prefs_set_field_attributes(document)"/>
            </vbox>
            
           </vbox>
          </tabpanel>

          <tabpanel id="shutdown">
           <vbox>
            <radiogroup id="torbutton_shutdownGroup">
             <radio id="torbutton_noShutdown" 
                   label="&torbutton.prefs.no_shutdown;" 
                   oncommand="torbutton_prefs_set_field_attributes(document)"/>
             <radio id="torbutton_torShutdown" 
                   label="&torbutton.prefs.tor_shutdown;" 
                   oncommand="torbutton_prefs_set_field_attributes(document)"/>
             <radio id="torbutton_allShutdown" 
                   label="&torbutton.prefs.all_shutdown;" 
                   oncommand="torbutton_prefs_set_field_attributes(document)"/>
            </radiogroup>
           </vbox>
          </tabpanel>
          <tabpanel id="headers">
           <vbox>
          <checkbox id="torbutton_setUagent" label="&torbutton.prefs.set_uagent;" 
                  oncommand="torbutton_prefs_set_field_attributes(document)"/>
          <checkbox id="torbutton_spoofEnglish" label="&torbutton.prefs.spoof_english;" 
                   oncommand="torbutton_prefs_set_field_attributes(document)"/>
<!--
          <checkbox id="torbutton_jarCerts" label="&torbutton.prefs.jar_certs;" 
                   oncommand="torbutton_prefs_set_field_attributes(document)"/>
          <checkbox id="torbutton_jarCACerts" label="&torbutton.prefs.jar_ca_certs;" 
                   oncommand="torbutton_prefs_set_field_attributes(document)"/>
-->
<<<<<<< HEAD
           <radiogroup id="torbutton_refererSpoofGroup" label="&torbutton.prefs.refererspoofing;">
              <radio id="torbutton_smartSpoof" label="&torbutton.prefs.smartspoof;" oncommand="torbutton_prefs_set_field_attributes(document)" />              
              <radio id="torbutton_noRefSpoof" label="&torbutton.prefs.nospoof;" oncommand="torbutton_prefs_set_field_attributes(document)" />
              <radio id="torbutton_blankReferer" label="&torbutton.prefs.spoofblank;" oncommand="torbutton_prefs_set_field_attributes(document)" />
          </radiogroup>
          <checkbox id="torbutton_fixGoogleSrch" label="&torbutton.prefs.fix_google_srch;"
                   oncommand="torbutton_prefs_set_field_attributes(document)"/>
=======
          <checkbox id="torbutton_noReferer" label="&torbutton.prefs.disable_referer;"
                   oncommand="torbutton_prefs_set_field_attributes(document)"/>
          <checkbox id="torbutton_fixGoogleSrch" label="&torbutton.prefs.fix_google_srch;"
                   oncommand="torbutton_prefs_set_field_attributes(document)"/>
>>>>>>> a9cab0f3
          <spacer/>
          <checkbox id="torbutton_noCaptcha" label="&torbutton.prefs.dodge_google_captcha;"
                   oncommand="torbutton_prefs_set_field_attributes(document)"/>
          <hbox class="indent" align="center">
             <radiogroup align="center" orient="horizontal" id="torbutton_searchEngine">
              <radio id="torbutton_engine1" label="&torbutton.prefs.engine1;"
                   oncommand="torbutton_prefs_set_field_attributes(document)"/>
<<<<<<< HEAD
=======
              <radio id="torbutton_engine5" label="&torbutton.prefs.engine5;"
                   oncommand="torbutton_prefs_set_field_attributes(document)"/>
>>>>>>> a9cab0f3
              <radio id="torbutton_engine2" label="&torbutton.prefs.engine2;"
                   oncommand="torbutton_prefs_set_field_attributes(document)"/>
              <radio id="torbutton_engine3" label="&torbutton.prefs.engine3;"
                   oncommand="torbutton_prefs_set_field_attributes(document)"/>
              <radio id="torbutton_engine4" label="&torbutton.prefs.engine4;"
                   oncommand="torbutton_prefs_set_field_attributes(document)"/>
             </radiogroup>
            </hbox>

            </vbox>
          </tabpanel>
         </tabpanels>
        </tabbox>
     </tabpanel>
    <tabpanel>
       <vbox>
        <label class="indent" control="torbutton_panelStyle" value="&torbutton.prefs.panel_format;"/>
        <radiogroup class="indent" id="torbutton_panelStyle">
            <radio value="text" id="torbutton_panelStyleText" label="&torbutton.prefs.panel_text_format;"/>

            <radio value="iconic" id="torbutton_panelStyleIcon" label="&torbutton.prefs.panel_icon_format;"/>

        </radiogroup>
        <checkbox id="torbutton_displayStatusPanel" label="&torbutton.prefs.display_panel;" 
                  oncommand="torbutton_prefs_set_field_attributes(document)"/>
       </vbox>
    </tabpanel>

	</tabpanels>
   </tabbox>

<!--
    <checkbox id="torbutton_warnUponExcludedSite" label="&torbutton.prefs.prompt_before_visiting_excluded_sites;" />
    <description>
        <textnode value="&torbutton.prefs.warning_explanation;"/>
    </description>
-->
</dialog><|MERGE_RESOLUTION|>--- conflicted
+++ resolved
@@ -346,7 +346,6 @@
           <checkbox id="torbutton_jarCACerts" label="&torbutton.prefs.jar_ca_certs;" 
                    oncommand="torbutton_prefs_set_field_attributes(document)"/>
 -->
-<<<<<<< HEAD
            <radiogroup id="torbutton_refererSpoofGroup" label="&torbutton.prefs.refererspoofing;">
               <radio id="torbutton_smartSpoof" label="&torbutton.prefs.smartspoof;" oncommand="torbutton_prefs_set_field_attributes(document)" />              
               <radio id="torbutton_noRefSpoof" label="&torbutton.prefs.nospoof;" oncommand="torbutton_prefs_set_field_attributes(document)" />
@@ -354,12 +353,6 @@
           </radiogroup>
           <checkbox id="torbutton_fixGoogleSrch" label="&torbutton.prefs.fix_google_srch;"
                    oncommand="torbutton_prefs_set_field_attributes(document)"/>
-=======
-          <checkbox id="torbutton_noReferer" label="&torbutton.prefs.disable_referer;"
-                   oncommand="torbutton_prefs_set_field_attributes(document)"/>
-          <checkbox id="torbutton_fixGoogleSrch" label="&torbutton.prefs.fix_google_srch;"
-                   oncommand="torbutton_prefs_set_field_attributes(document)"/>
->>>>>>> a9cab0f3
           <spacer/>
           <checkbox id="torbutton_noCaptcha" label="&torbutton.prefs.dodge_google_captcha;"
                    oncommand="torbutton_prefs_set_field_attributes(document)"/>
@@ -367,11 +360,8 @@
              <radiogroup align="center" orient="horizontal" id="torbutton_searchEngine">
               <radio id="torbutton_engine1" label="&torbutton.prefs.engine1;"
                    oncommand="torbutton_prefs_set_field_attributes(document)"/>
-<<<<<<< HEAD
-=======
               <radio id="torbutton_engine5" label="&torbutton.prefs.engine5;"
                    oncommand="torbutton_prefs_set_field_attributes(document)"/>
->>>>>>> a9cab0f3
               <radio id="torbutton_engine2" label="&torbutton.prefs.engine2;"
                    oncommand="torbutton_prefs_set_field_attributes(document)"/>
               <radio id="torbutton_engine3" label="&torbutton.prefs.engine3;"
