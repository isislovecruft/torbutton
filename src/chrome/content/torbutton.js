--- conflicted
+++ resolved
@@ -2824,11 +2824,7 @@
     return;
 
   var httpChannel = subject.QueryInterface(Ci.nsIHttpChannel);
-<<<<<<< HEAD
-  var hostmatch = subject.URI.host.match(/^www\.google\.(co\.\S\S|com|\S\S|com\.\S\S)$/);
-=======
   var hostmatch = subject.URI.host.match(/^(encrypted|www)\.google\.(co\.\S\S|com|\S\S|com\.\S\S)$/);
->>>>>>> a9cab0f3
 
   // check nsIURI
   if (hostmatch && httpChannel.responseStatus == 302) {
