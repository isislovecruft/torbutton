<?xml version="1.0"?>
<RDF xmlns="http://www.w3.org/1999/02/22-rdf-syntax-ns#"
     xmlns:em="http://www.mozilla.org/2004/em-rdf#">

    <Description about="urn:mozilla:install-manifest">
        <em:name>Torbutton</em:name>
        <em:creator>Mike Perry &amp; Kory Kirk</em:creator>
        <em:id>{e0204bd5-9d31-402b-a99d-a6aa8ffebdca}</em:id>
<<<<<<< HEAD
        <em:version>1.3.0-alpha-dev</em:version>
        <em:homepageURL>https://www.torproject.org/torbutton/</em:homepageURL>
=======
        <em:version>1.2.3</em:version>
        <em:homepageURL>https://www.torproject.org/torbutton</em:homepageURL>
>>>>>>> 4211876e
        <em:optionsURL>chrome://torbutton/content/preferences.xul</em:optionsURL>
        <em:iconURL>chrome://torbutton/skin/tor.png</em:iconURL>
<!--        
        <em:updateURL>https://torbutton.torproject.org/dev/update.rdf</em:updateURL>
-->
        <!-- firefox -->
        <em:targetApplication>
            <Description>
                <em:id>{ec8030f7-c20a-464f-9b0e-13a3a9e97384}</em:id>
                <em:minVersion>2.0</em:minVersion>
                <em:maxVersion>3.7a1pre</em:maxVersion>
            </Description>
        </em:targetApplication>

        <!-- FIXME:
        <em:targetApplication>
            <Description>
                <em:id>{3550f703-e582-4d05-9a08-453d09bdfdc6}</em:id>
                <em:minVersion>1.0</em:minVersion>
                <em:maxVersion>1.5.0.*</em:maxVersion>
            </Description>
        </em:targetApplication>
         
        thunderbird -->

        <!-- TODO: seamonkey -->

        <!-- firefox 1.5 uses the chrome.manifest file  -->
        <!-- firefox 1.0 uses the RDF information below.
             FF1.0 can DIAF.
        <em:file>
            <Description about="urn:mozilla:extension:file:torbutton.jar">
                <em:package>content/</em:package>
                <em:skin>skin/</em:skin>
                <em:locale>locale/de-AT/</em:locale>
                <em:locale>locale/de-CH/</em:locale>
                <em:locale>locale/de-DE/</em:locale>
                <em:locale>locale/el-GR/</em:locale>
                <em:locale>locale/en-US/</em:locale>
                <em:locale>locale/es-AR/</em:locale>
                <em:locale>locale/fr-FR/</em:locale>
                <em:locale>locale/hr-HR/</em:locale>
                <em:locale>locale/it-IT/</em:locale>
                <em:locale>locale/nl-NL/</em:locale>
                <em:locale>locale/pl-PL/</em:locale>
                <em:locale>locale/pt-BR/</em:locale>
                <em:locale>locale/ru-RU/</em:locale>
                <em:locale>locale/sl-SI/</em:locale>
                <em:locale>locale/zh-CN/</em:locale>
                <em:locale>locale/zh-TW/</em:locale>
            </Description>
        </em:file>
             -->
    </Description>

</RDF><|MERGE_RESOLUTION|>--- conflicted
+++ resolved
@@ -6,13 +6,8 @@
         <em:name>Torbutton</em:name>
         <em:creator>Mike Perry &amp; Kory Kirk</em:creator>
         <em:id>{e0204bd5-9d31-402b-a99d-a6aa8ffebdca}</em:id>
-<<<<<<< HEAD
         <em:version>1.3.0-alpha-dev</em:version>
         <em:homepageURL>https://www.torproject.org/torbutton/</em:homepageURL>
-=======
-        <em:version>1.2.3</em:version>
-        <em:homepageURL>https://www.torproject.org/torbutton</em:homepageURL>
->>>>>>> 4211876e
         <em:optionsURL>chrome://torbutton/content/preferences.xul</em:optionsURL>
         <em:iconURL>chrome://torbutton/skin/tor.png</em:iconURL>
 <!--        
