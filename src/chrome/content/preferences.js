--- conflicted
+++ resolved
@@ -327,13 +327,10 @@
             doc.getElementById("torbutton_searchEngine").selectedItem =
                 doc.getElementById('torbutton_engine4');
             break;
-<<<<<<< HEAD
-=======
         case 5:
             doc.getElementById("torbutton_searchEngine").selectedItem =
                 doc.getElementById('torbutton_engine5');
             break;
->>>>>>> a9cab0f3
 
     }
     doc.getElementById('torbutton_noCaptcha').checked = o_torprefs.getBoolPref('dodge_google_captcha');
@@ -548,14 +545,11 @@
     o_torprefs.setBoolPref('spoof_english', doc.getElementById('torbutton_spoofEnglish').checked);
 
     o_torprefs.setBoolPref('locked_mode', doc.getElementById('torbutton_lockedMode').checked);
-<<<<<<< HEAD
 
     o_torprefs.setIntPref('refererspoof',doc.getElementById('torbutton_refererSpoofGroup').selectedIndex);
     if (doc.getElementById('torbutton_CustomReferer').selected)
        o_torprefs.setCharPref('customref',doc.getElementById('torbutton_CustomRef').value);
 
-=======
->>>>>>> a9cab0f3
     o_torprefs.setBoolPref('fix_google_srch', doc.getElementById('torbutton_fixGoogleSrch').checked);
     o_torprefs.setBoolPref('dodge_google_captcha', doc.getElementById('torbutton_noCaptcha').checked);
 
@@ -568,16 +562,11 @@
     } else if(doc.getElementById('torbutton_searchEngine').selectedItem ==
             doc.getElementById('torbutton_engine3')) {
         o_torprefs.setIntPref('google_redir_url', 3);
-<<<<<<< HEAD
-    } else {
-        o_torprefs.setIntPref('google_redir_url', 4);
-=======
     } else if(doc.getElementById('torbutton_searchEngine').selectedItem ==
             doc.getElementById('torbutton_engine4')) {
         o_torprefs.setIntPref('google_redir_url', 4);
     } else {
         o_torprefs.setIntPref('google_redir_url', 5);
->>>>>>> a9cab0f3
     }
 
     /*
